--- conflicted
+++ resolved
@@ -1,13 +1,7 @@
 *.so
-<<<<<<< HEAD
-t.lua
-t?.lua
-*.orig
-=======
 *.o
 t.lua
 t?.lua
->>>>>>> d82cd5fb
 
 docs/styles
 docs/topics
